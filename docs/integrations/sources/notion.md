# Notion

This page contains the setup guide and reference information for the Notion source connector.

## Setup guide​

### Step 1: Set up Notion​

1. Create a new integration on the [My integrations](https://www.notion.so/my-integrations) page.

:::note

You must be the owner of a Notion workspace to create a new integration.

:::

2. Fill out the form. Make sure to check **Read content** and check any other [capabilities](https://developers.notion.com/reference/capabilities) you want to authorize.
3. Click **Submit**.
4. In the **Integration type** section, select either **Internal integration** (token authorization) or **Public integration** (OAuth2.0 authentication).
5. Check the capabilities you want to authorize.
6. If you select **Public integration**, fill out the fields in the **OAuth Domain & URIs** section.
7. Click **Save changes**.
8. Copy the Internal Access Token if you are using the [internal integration](https://developers.notion.com/docs/authorization#authorizing-internal-integrations), or copy the `access_token`, `client_id`, and `client_secret` if you are using the [public integration](https://developers.notion.com/docs/authorization#authorizing-public-integrations).

### Step 2: Set up the Notion connector in Airbyte

<!-- env:cloud -->
**For Airbyte Cloud:**

1. Log in to your [Airbyte Cloud](https://cloud.airbyte.com/workspaces) account.
2. Click **Sources** and then click **+ New source**.
3. On the Set up the source page, select **Notion** from the **Source type** dropdown.
4. Enter a name for your source.
5. Choose the method of authentication:
      * If you select **Access Token**, paste the access token from [Step 8](#step-1-set-up-notion​).
      * If you select **OAuth2.0** authorization, click **Authenticate your Notion account**.
          * Log in and Authorize the Notion account. Select the permissions you want to allow Airbyte.
6. Enter the **Start Date** in YYYY-MM-DDTHH:mm:ssZ format. All data generated after this date will be replicated. If this field is blank, Airbyte will replicate all data.
7. Click **Set up source**.
<!-- /env:cloud -->

<!-- env:oss -->
**For Airbyte Open Source:**

1. Log in to your Airbyte Open Source account.
2. Click **Sources** and then click **+ New source**.
3. On the Set up the source page, select **Notion** from the **Source type** dropdown.
4. Enter a name for your source.
5. Choose the method of authentication:
      * If you select **Access Token**, paste the access token from [Step 8](#step-1-set-up-notion​).
      * If you select **OAuth2.0** authorization, paste the client ID, access token, and client secret from [Step 8](#step-1-set-up-notion​).
6. Enter the **Start Date** in YYYY-MM-DDTHH:mm:ssZ format. All data generated after this date will be replicated. If this field is blank, Airbyte will replicate all data.
7. Click **Set up source**.
<!-- /env:oss -->

## Supported sync modes

The Notion source connector supports the following [sync modes](https://docs.airbyte.com/cloud/core-concepts#connection-sync-modes):
* [Full Refresh - Overwrite](https://docs.airbyte.com/understanding-airbyte/connections/full-refresh-overwrite/)
* [Full Refresh - Append](https://docs.airbyte.com/understanding-airbyte/connections/full-refresh-append)
* [Incremental - Append](https://docs.airbyte.com/understanding-airbyte/connections/incremental-append) (partially)
* [Incremental - Deduped History](https://docs.airbyte.com/understanding-airbyte/connections/incremental-deduped-history)

## Supported Streams

The Notion source connector supports the following streams. For more information, see the [Notion API](https://developers.notion.com/reference/intro).

* [blocks](https://developers.notion.com/reference/retrieve-a-block)
* [databases](https://developers.notion.com/reference/retrieve-a-database)
* [pages](https://developers.notion.com/reference/retrieve-a-page)
* [users](https://developers.notion.com/reference/get-user)

:::note

The users stream does not support Incremental - Append sync mode.

:::

## Performance considerations

The connector is restricted by Notion [request limits](https://developers.notion.com/reference/request-limits). The Notion connector should not run into Notion API limitations under normal usage. [Create an issue](https://github.com/airbytehq/airbyte/issues) if you encounter any rate limit issues that are not automatically retried successfully.

## Changelog

| Version | Date       | Pull Request                                             | Subject                                                         |
|:--------|:-----------|:---------------------------------------------------------|:----------------------------------------------------------------|
<<<<<<< HEAD
| 1.0.5   | 2023-04-19 | [22574](https://github.com/airbytehq/airbyte/pull/22574) | Fix `Pages` stream schema for rich_text                         |
=======
| 1.0.5   | 2023-05-01 | [25709](https://github.com/airbytehq/airbyte/pull/25709) | Fixed `ai_block is unsupported by API` issue, while fetching `Blocks` stream                          |
>>>>>>> 9c259f0a
| 1.0.4   | 2023-04-11 | [25041](https://github.com/airbytehq/airbyte/pull/25041) | Improve error handling for API /search                          |
| 1.0.3   | 2023-03-02 | [22931](https://github.com/airbytehq/airbyte/pull/22931) | Specified date formatting in specification                      |
| 1.0.2   | 2023-02-24 | [23437](https://github.com/airbytehq/airbyte/pull/23437) | Add retry for 400 error (validation_error)                      |
| 1.0.1   | 2023-01-27 | [22018](https://github.com/airbytehq/airbyte/pull/22018) | Set `AvailabilityStrategy` for streams explicitly to `None`     |
| 1.0.0   | 2022-12-19 | [20639](https://github.com/airbytehq/airbyte/pull/20639) | Fix `Pages` stream schema                                       |
| 0.1.10  | 2022-09-28 | [17298](https://github.com/airbytehq/airbyte/pull/17298) | Use "Retry-After" header for backoff                            |
| 0.1.9   | 2022-09-16 | [16799](https://github.com/airbytehq/airbyte/pull/16799) | Migrate to per-stream state                                     |
| 0.1.8   | 2022-09-05 | [16272](https://github.com/airbytehq/airbyte/pull/16272) | Update spec description to include working timestamp example    |
| 0.1.7   | 2022-07-26 | [15042](https://github.com/airbytehq/airbyte/pull/15042) | Update `additionalProperties` field to true from shared schemas |
| 0.1.6   | 2022-07-21 | [14924](https://github.com/airbytehq/airbyte/pull/14924) | Remove `additionalProperties` field from schemas and spec       |
| 0.1.5   | 2022-07-14 | [14706](https://github.com/airbytehq/airbyte/pull/14706) | Added OAuth2.0 authentication                                   |
| 0.1.4   | 2022-07-07 | [14505](https://github.com/airbytehq/airbyte/pull/14505) | Fixed bug when normalization didn't run through                 |
| 0.1.3   | 2022-04-22 | [11452](https://github.com/airbytehq/airbyte/pull/11452) | Use pagination for User stream                                  |
| 0.1.2   | 2022-01-11 | [9084](https://github.com/airbytehq/airbyte/pull/9084)   | Fix documentation URL                                           |
| 0.1.1   | 2021-12-30 | [9207](https://github.com/airbytehq/airbyte/pull/9207)   | Update connector fields title/description                       |
| 0.1.0   | 2021-10-17 | [7092](https://github.com/airbytehq/airbyte/pull/7092)   | Initial Release                                                 |<|MERGE_RESOLUTION|>--- conflicted
+++ resolved
@@ -84,11 +84,8 @@
 
 | Version | Date       | Pull Request                                             | Subject                                                         |
 |:--------|:-----------|:---------------------------------------------------------|:----------------------------------------------------------------|
-<<<<<<< HEAD
-| 1.0.5   | 2023-04-19 | [22574](https://github.com/airbytehq/airbyte/pull/22574) | Fix `Pages` stream schema for rich_text                         |
-=======
+| 1.0.6   | 2023-04-19 | [22574](https://github.com/airbytehq/airbyte/pull/22574) | Fix `Pages` stream schema for rich_text                         |
 | 1.0.5   | 2023-05-01 | [25709](https://github.com/airbytehq/airbyte/pull/25709) | Fixed `ai_block is unsupported by API` issue, while fetching `Blocks` stream                          |
->>>>>>> 9c259f0a
 | 1.0.4   | 2023-04-11 | [25041](https://github.com/airbytehq/airbyte/pull/25041) | Improve error handling for API /search                          |
 | 1.0.3   | 2023-03-02 | [22931](https://github.com/airbytehq/airbyte/pull/22931) | Specified date formatting in specification                      |
 | 1.0.2   | 2023-02-24 | [23437](https://github.com/airbytehq/airbyte/pull/23437) | Add retry for 400 error (validation_error)                      |
