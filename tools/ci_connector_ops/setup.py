#
# Copyright (c) 2023 Airbyte, Inc., all rights reserved.
#

from pathlib import Path

from setuptools import find_packages, setup

MAIN_REQUIREMENTS = [
    "click~=8.1.3",
    "requests",
    "PyYAML~=6.0",
    "GitPython~=3.1.29",
    "pydantic~=1.9",
    "PyGithub~=1.58.0",
    "rich",
]


def local_pkg(name: str) -> str:
    """Returns a path to a local package."""
    return f"{name} @ file://{Path.cwd().parent / name}"


# These internal packages are not yet published to a Pypi repository.
LOCAL_REQUIREMENTS = [local_pkg("ci_credentials")]

TEST_REQUIREMENTS = [
    "pytest~=6.2.5",
    "pytest-mock~=3.10.0",
    "freezegun",
]

DEV_REQUIREMENTS = ["pyinstrument"]
# It is hard to containerize Pandas, it's only used in the QA engine, so I declared it as an extra requires
# TODO update the GHA that install the QA engine to install this extra
QA_ENGINE_REQUIREMENTS = [
    "pandas~=1.5.3",
    "pandas-gbq~=0.19.0",
    "fsspec~=2023.1.0",
    "gcsfs~=2023.1.0",
    "pytablewriter~=0.64.2",
]

<<<<<<< HEAD
PIPELINES_REQUIREMENTS = ["dagger-io==0.5.0", "asyncer", "anyio", "more-itertools", "docker", "requests", "semver", "openai"]
=======
PIPELINES_REQUIREMENTS = [
    "dagger-io==0.5.0",
    "asyncer",
    "anyio",
    "more-itertools",
    "docker",
    "requests",
    "semver",
    "airbyte-protocol-models",
]
>>>>>>> 8557eb96

setup(
    version="0.2.1",
    name="ci_connector_ops",
    description="Packaged maintained by the connector operations team to perform CI for connectors",
    author="Airbyte",
    author_email="contact@airbyte.io",
    packages=find_packages(),
    install_requires=MAIN_REQUIREMENTS + LOCAL_REQUIREMENTS,
    extras_require={
        "tests": QA_ENGINE_REQUIREMENTS + TEST_REQUIREMENTS,
        "dev": QA_ENGINE_REQUIREMENTS + TEST_REQUIREMENTS + DEV_REQUIREMENTS,
        "pipelines": MAIN_REQUIREMENTS + PIPELINES_REQUIREMENTS,
        "qa_engine": MAIN_REQUIREMENTS + QA_ENGINE_REQUIREMENTS,
    },
    # python_requires=">=3.10", TODO upgrade all our CI packages + GHA env to 3.10
    package_data={"ci_connector_ops.qa_engine": ["connector_adoption.sql"]},
    entry_points={
        "console_scripts": [
            "check-test-strictness-level = ci_connector_ops.acceptance_test_config_checks:check_test_strictness_level",
            "write-review-requirements-file = ci_connector_ops.acceptance_test_config_checks:write_review_requirements_file",
            "print-mandatory-reviewers = ci_connector_ops.acceptance_test_config_checks:print_mandatory_reviewers",
            "allowed-hosts-checks = ci_connector_ops.allowed_hosts_checks:check_allowed_hosts",
            "run-qa-engine = ci_connector_ops.qa_engine.main:main",
            "run-qa-checks = ci_connector_ops.qa_checks:run_qa_checks",
            "airbyte-ci = ci_connector_ops.pipelines.commands.airbyte_ci:airbyte_ci",
        ],
    },
)<|MERGE_RESOLUTION|>--- conflicted
+++ resolved
@@ -42,9 +42,6 @@
     "pytablewriter~=0.64.2",
 ]
 
-<<<<<<< HEAD
-PIPELINES_REQUIREMENTS = ["dagger-io==0.5.0", "asyncer", "anyio", "more-itertools", "docker", "requests", "semver", "openai"]
-=======
 PIPELINES_REQUIREMENTS = [
     "dagger-io==0.5.0",
     "asyncer",
@@ -54,8 +51,8 @@
     "requests",
     "semver",
     "airbyte-protocol-models",
+    "openai",
 ]
->>>>>>> 8557eb96
 
 setup(
     version="0.2.1",
