--- conflicted
+++ resolved
@@ -10,15 +10,10 @@
   INCORRECT_CREDENTIALS("Incorrect credentials"),
   INCORRECT_BUCKET_NAME("Incorrect bucket name"),
   INCORRECT_HOST_OR_PORT("Incorrect host or port"),
-<<<<<<< HEAD
   INCORRECT_USERNAME_OR_HOST("Incorrect username or host"),
-  INCORRECT_DB_NAME("Incorrect data base name"),
-  INCORRECT_SCHEMA_NAME("Incorrect schema name");
-=======
   INCORRECT_DB_NAME("Incorrect data base name"),
   INCORRECT_SCHEMA_NAME("Incorrect schema name"),
   INCORRECT_ACCESS_PERMISSION("Insufficient privilege");
->>>>>>> f190f19a
 
   private final String value;
 
