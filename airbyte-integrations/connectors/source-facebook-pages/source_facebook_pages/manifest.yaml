version: "0.1.0"

definitions:
  schema_loader:
    type: JsonFileSchemaLoader
    file_path: "./source_facebook_pages/schemas/{{ parameters['name'] }}.json"
  selector:
    extractor:
      field_path: ["data"]
  requester:
    url_base: "https://graph.facebook.com/v15.0"
    http_method: "GET"
    error_handler:
<<<<<<< HEAD
      type: DefaultErrorHandler
      response_filters:
        - http_codes: [400]
          action: RETRY
=======
      type: CompositeErrorHandler
      error_handlers:
        - type: DefaultErrorHandler
          response_filters:
            - http_codes: [ 400 ]
              action: RETRY
        - type: DefaultErrorHandler
>>>>>>> f613f353
    authenticator:
      type: CustomAuthenticator
      class_name: source_facebook_pages.components.AuthenticatorFacebookPageAccessToken
      page_id: "{{ config['page_id'] }}"
      access_token: "{{ config['access_token'] }}"
  facebook_post_paginator:
    type: DefaultPaginator
    pagination_strategy:
      type: "CursorPagination"
      cursor_value: "{{ response.paging.get('cursors', {}).get('after') }}"
      stop_condition: "{{ response.paging == '' or not response.paging.get('next') }}"
      page_size: 100
    page_size_option:
      field_name: "page_size"
      inject_into: "request_parameter"
    page_token_option:
      type: RequestOption
      field_name: "after"
      inject_into: "request_parameter"
    url_base: "#/definitions/requester/url_base"
  retriever:
    record_selector:
      $ref: "#/definitions/selector"
    paginator:
      type: NoPagination
    requester:
      $ref: "#/definitions/requester"

  base_stream:
    schema_loader:
      $ref: "#/definitions/schema_loader"
    retriever:
      $ref: "#/definitions/retriever"

  page_stream:
    $ref: "#/definitions/base_stream"
    $parameters:
      name: "page"
      primary_key: "id"
      path: "/{{ config['page_id'] }}"
    retriever:
      $ref: "#/definitions/retriever"
      record_selector:
        extractor:
          field_path: []
      requester:
        $ref: "#/definitions/requester"
        request_parameters:
          fields: |
            {{ 
              ','.join([
              'id',
              'about',
              'ad_campaign',
              'affiliation',
              'app_id',
              'artists_we_like',
              'attire',
              'awards',
              'band_interests',
              'band_members',
              'bio',
              'birthday',
              'booking_agent',
              'built',
              'can_checkin',
              'can_post',
              'category',
              'category_list',
              'checkins',
              'company_overview',
              'contact_address',
              'country_page_likes',
              'cover',
              'culinary_team',
              'current_location',
              'delivery_and_pickup_option_info',
              'description',
              'description_html',
              'differently_open_offerings',
              'directed_by',
              'display_subtext',
              'displayed_message_response_time',
              'emails',
              'engagement',
              'fan_count',
              'featured_video',
              'features',
              'followers_count',
              'food_styles',
              'founded',
              'general_info',
              'general_manager',
              'genre',
              'global_brand_page_name',
              'global_brand_root_id',
              'has_added_app',
              'has_transitioned_to_new_page_experience',
              'has_whatsapp_business_number',
              'has_whatsapp_number',
              'hometown',
              'hours',
              'impressum',
              'influences',
              'is_always_open',
              'is_chain',
              'is_community_page',
              'is_eligible_for_branded_content',
              'is_messenger_bot_get_started_enabled',
              'is_messenger_platform_bot',
              'is_owned',
              'is_permanently_closed',
              'is_published',
              'is_unclaimed',
              'is_webhooks_subscribed',
              'leadgen_tos_acceptance_time',
              'leadgen_tos_accepted',
              'leadgen_tos_accepting_user',
              'link',
              'location',
              'members',
              'merchant_review_status',
              'messenger_ads_default_icebreakers',
              'messenger_ads_default_page_welcome_message',
              'messenger_ads_default_quick_replies',
              'messenger_ads_quick_replies_type',
              'mission',
              'mpg',
              'name',
              'name_with_location_descriptor',
              'network',
              'new_like_count',
              'offer_eligible',
              'overall_star_rating',
              'page_token',
              'parking',
              'payment_options',
              'personal_info',
              'personal_interests',
              'pharma_safety_info',
              'phone',
              'pickup_options',
              'place_type',
              'plot_outline',
              'press_contact',
              'price_range',
              'privacy_info_url',
              'produced_by',
              'products',
              'promotion_eligible',
              'promotion_ineligible_reason',
              'public_transit',
              'rating_count',
              'record_label',
              'release_date',
              'restaurant_services',
              'restaurant_specialties',
              'schedule',
              'screenplay_by',
              'season',
              'single_line_address',
              'starring',
              'start_info',
              'store_code',
              'store_location_descriptor',
              'store_number',
              'studio',
              'supports_donate_button_in_live_video',
              'talking_about_count',
              'temporary_status',
              'unread_message_count',
              'unread_notif_count',
              'unseen_message_count',
              'username',
              'verification_status',
              'voip_info',
              'website',
              'were_here_count',
              'whatsapp_number',
              'written_by',
              'albums',
              'canvas_elements',
              'events',
              'feed',
              'global_brand_children',
              'groups',
              'image_copyrights',
              'indexed_videos',
              'likes',
              'live_videos',
              'photos',
              'product_catalogs',
              'rtb_dynamic_posts',
              'video_lists',
              'videos',
              ]) 
            }}

  post_stream:
    $ref: "#/definitions/base_stream"
    $parameters:
      name: "post"
      primary_key: "id"
      path: "/{{ config['page_id'] }}/posts"
    retriever:
      $ref: "#/definitions/retriever"
      paginator:
        $ref: "#/definitions/facebook_post_paginator"
      requester:
        $ref: "#/definitions/requester"
        request_parameters:
          fields: |
            {{ 
              ','.join([
              'id',
              'actions',
              'admin_creator',
              'application',
              'backdated_time',
              'call_to_action',
              'can_reply_privately',
              'child_attachments',
              'coordinates',
              'created_time',
              'event',
              'expanded_height',
              'expanded_width',
              'feed_targeting',
              'from',
              'height',
              'icon',
              'instagram_eligibility',
              'is_eligible_for_promotion',
              'is_expired',
              'is_hidden',
              'is_inline_created',
              'is_instagram_eligible',
              'is_popular',
              'is_published',
              'is_spherical',
              'message',
              'message_tags',
              'multi_share_end_card',
              'multi_share_optimized',
              'parent_id',
              'permalink_url',
              'place',
              'privacy',
              'promotable_id',
              'promotion_status',
              'properties',
              'scheduled_publish_time',
              'shares',
              'status_type',
              'story',
              'story_tags',
              'subscribed',
              'target',
              'targeting',
              'timeline_visibility',
              'updated_time',
              'via',
              'video_buying_eligibility',
              'width',
              'comments',
              'dynamic_posts',
              'likes',
              'reactions',
              'sharedposts',
              'sponsor_tags',
              'to'
              ])
            }}

  post_insights_stream:
    $ref: "#/definitions/base_stream"
    $parameters:
      name: "post_insights"
      primary_key: "id"
      path: "/{{ config['page_id'] }}/posts"
    retriever:
      $ref: "#/definitions/retriever"
      paginator:
        $ref: "#/definitions/facebook_post_paginator"
      record_selector:
        type: RecordSelector
        extractor:
          class_name: source_facebook_pages.components.NestedDpathExtractor
          field_path: ["data", "insights", "data"]
      requester:
        $ref: "#/definitions/requester"
        request_parameters:
          fields: |
            {{ 
              'insights.metric(%s)' % ','.join([
              'post_impressions',
              'post_impressions_unique',
              'post_impressions_paid',
              'post_impressions_paid_unique',
              'post_impressions_fan',
              'post_impressions_fan_unique',
              'post_impressions_fan_paid',
              'post_impressions_fan_paid_unique',
              'post_impressions_organic',
              'post_impressions_organic_unique',
              'post_impressions_viral',
              'post_impressions_viral_unique',
              'post_impressions_nonviral',
              'post_impressions_nonviral_unique',
              'post_impressions_by_story_type',
              'post_impressions_by_story_type_unique',
              'post_engaged_users',
              'post_negative_feedback',
              'post_negative_feedback_unique',
              'post_negative_feedback_by_type',
              'post_negative_feedback_by_type_unique',
              'post_engaged_fan',
              'post_clicks',
              'post_clicks_unique',
              'post_clicks_by_type',
              'post_clicks_by_type_unique',
              'post_reactions_by_type_total',
              ])
            }}

  page_insights_stream:
    $ref: "#/definitions/base_stream"
    $parameters:
      name: "page_insights"
      primary_key: "id"
      path: "/{{ config['page_id'] }}/insights"
    retriever:
      $ref: "#/definitions/retriever"
      requester:
        $ref: "#/definitions/requester"
        request_parameters:
          metric: |
            {{
              ','.join([
              'page_tab_views_login_top_unique',
              'page_tab_views_login_top',
              'page_tab_views_logout_top',
              'page_total_actions',
              'page_cta_clicks_logged_in_total',
              'page_cta_clicks_logged_in_unique',
              'page_cta_clicks_by_site_logged_in_unique',
              'page_cta_clicks_by_age_gender_logged_in_unique',
              'page_cta_clicks_logged_in_by_country_unique',
              'page_cta_clicks_logged_in_by_city_unique',
              'page_call_phone_clicks_logged_in_unique',
              'page_call_phone_clicks_by_age_gender_logged_in_unique',
              'page_call_phone_clicks_logged_in_by_country_unique',
              'page_call_phone_clicks_logged_in_by_city_unique',
              'page_call_phone_clicks_by_site_logged_in_unique',
              'page_get_directions_clicks_logged_in_unique',
              'page_get_directions_clicks_by_age_gender_logged_in_unique',
              'page_get_directions_clicks_logged_in_by_country_unique',
              'page_get_directions_clicks_logged_in_by_city_unique',
              'page_get_directions_clicks_by_site_logged_in_unique',
              'page_website_clicks_logged_in_unique',
              'page_website_clicks_by_age_gender_logged_in_unique',
              'page_website_clicks_logged_in_by_country_unique',
              'page_website_clicks_logged_in_by_city_unique',
              'page_website_clicks_by_site_logged_in_unique',
              'page_engaged_users',
              'page_post_engagements',
              'page_consumptions',
              'page_consumptions_unique',
              'page_consumptions_by_consumption_type',
              'page_consumptions_by_consumption_type_unique',
              'page_places_checkin_total',
              'page_places_checkin_total_unique',
              'page_places_checkin_mobile',
              'page_places_checkin_mobile_unique',
              'page_places_checkins_by_age_gender',
              'page_places_checkins_by_locale',
              'page_places_checkins_by_country',
              'page_negative_feedback',
              'page_negative_feedback_unique',
              'page_negative_feedback_by_type',
              'page_negative_feedback_by_type_unique',
              'page_positive_feedback_by_type',
              'page_positive_feedback_by_type_unique',
              'page_fans_online',
              'page_fans_online_per_day',
              'page_fan_adds_by_paid_non_paid_unique',
              'page_impressions',
              'page_impressions_unique',
              'page_impressions_paid',
              'page_impressions_paid_unique',
              'page_impressions_organic',
              'page_impressions_organic_unique',
              'page_impressions_viral',
              'page_impressions_viral_unique',
              'page_impressions_nonviral',
              'page_impressions_nonviral_unique',
              'page_impressions_by_story_type',
              'page_impressions_by_story_type_unique',
              'page_impressions_by_city_unique',
              'page_impressions_by_country_unique',
              'page_impressions_by_locale_unique',
              'page_impressions_by_age_gender_unique',
              'page_impressions_frequency_distribution',
              'page_impressions_viral_frequency_distribution',
              ])
            }}
streams:
  - "#/definitions/page_stream"
  - "#/definitions/post_stream"
  - "#/definitions/post_insights_stream"
  - "#/definitions/page_insights_stream"

check:
  stream_names:
    - "page"<|MERGE_RESOLUTION|>--- conflicted
+++ resolved
@@ -11,20 +11,13 @@
     url_base: "https://graph.facebook.com/v15.0"
     http_method: "GET"
     error_handler:
-<<<<<<< HEAD
-      type: DefaultErrorHandler
-      response_filters:
-        - http_codes: [400]
-          action: RETRY
-=======
       type: CompositeErrorHandler
       error_handlers:
         - type: DefaultErrorHandler
           response_filters:
-            - http_codes: [ 400 ]
+            - http_codes: [400]
               action: RETRY
         - type: DefaultErrorHandler
->>>>>>> f613f353
     authenticator:
       type: CustomAuthenticator
       class_name: source_facebook_pages.components.AuthenticatorFacebookPageAccessToken
