{
  "documentationUrl": "https://docsurl.com",
  "connectionSpecification": {
    "$schema": "http://json-schema.org/draft-07/schema#",
    "title": "Asana Spec",
    "type": "object",
    "additionalProperties": true,
    "properties": {
      "credentials": {
        "title": "Authentication mechanism",
        "description": "Choose how to authenticate to Github",
        "type": "object",
        "oneOf": [
          {
            "type": "object",
            "title": "Authenticate via Asana (Oauth)",
            "required": ["client_id", "client_secret", "refresh_token"],
            "properties": {
              "option_title": {
                "type": "string",
                "title": "Credentials title",
                "description": "OAuth Credentials",
                "const": "OAuth Credentials"
              },
              "client_id": {
                "type": "string",
                "title": "",
                "description": "",
                "airbyte_secret": true
              },
              "client_secret": {
                "type": "string",
                "title": "",
                "description": "",
                "airbyte_secret": true
              },
              "refresh_token": {
                "type": "string",
                "title": "",
                "description": "",
                "airbyte_secret": true
              }
            }
          },
          {
            "type": "object",
            "title": "Authenticate with Personal Access Token",
            "required": ["personal_access_token"],
            "properties": {
              "option_title": {
                "type": "string",
                "title": "Credentials title",
                "description": "PAT Credentials",
                "const": "PAT Credentials"
              },
              "personal_access_token": {
                "type": "string",
                "title": "Personal Access Token",
                "description": "Asana Personal Access Token (generate yours <a href=\"https://app.asana.com/0/developer-console\">here</a>).",
                "airbyte_secret": true
              }
            }
          }
        ]
      }
    }
  },
<<<<<<< HEAD
  "advanced_auth": {
    "auth_flow_type": "oauth2.0",
    "predicate_key": [
      "credentials",
      "auth_type"
    ],
    "predicate_value": "oauth2.0",
    "oauth_config_specification": {
      "complete_oauth_output_specification": {
        "type": "object",
        "properties": {
          "refresh_token": {
            "type": "string",
            "path_in_connector_config": [
              "refresh_token"
            ]
          }
        }
      },
      "complete_oauth_server_input_specification": {
        "type": "object",
        "properties": {
          "client_id": {
            "type": "string"
          },
          "client_secret": {
            "type": "string"
          }
        }
      },
      "complete_oauth_server_output_specification": {
        "type": "object",
        "properties": {
          "client_id": {
            "type": "string",
            "path_in_connector_config": [
              "client_id"
            ]
          },
          "client_secret": {
            "type": "string",
            "path_in_connector_config": [
              "client_secret"
            ]
          }
        }
      }
=======
  "authSpecification": {
    "auth_type": "oauth2.0",
    "oauth2Specification": {
      "rootObject": ["credentials", 0],
      "oauthFlowInitParameters": [["client_id"], ["client_secret"]],
      "oauthFlowOutputParameters": [["refresh_token"]]
>>>>>>> e3076e65
    }
  }
}<|MERGE_RESOLUTION|>--- conflicted
+++ resolved
@@ -65,7 +65,6 @@
       }
     }
   },
-<<<<<<< HEAD
   "advanced_auth": {
     "auth_flow_type": "oauth2.0",
     "predicate_key": [
@@ -113,14 +112,6 @@
           }
         }
       }
-=======
-  "authSpecification": {
-    "auth_type": "oauth2.0",
-    "oauth2Specification": {
-      "rootObject": ["credentials", 0],
-      "oauthFlowInitParameters": [["client_id"], ["client_secret"]],
-      "oauthFlowOutputParameters": [["refresh_token"]]
->>>>>>> e3076e65
     }
   }
 }