# Changelog

<<<<<<< HEAD
## 0.1.31
Added oauthFlowInputFields to OAuth2Specification for annotating expected user provided parameters for oAuth flow.
=======
## 0.1.32
- Added Sphinx docs `airbyte-cdk/python/reference_docs` module. 
- Added module documents at `airbyte-cdk/python/sphinx-docs.md`.
- Added Read the Docs publishing configuration at `.readthedocs.yaml`.

## 0.1.31
Transforming Python log levels to Airbyte protocol log levels
>>>>>>> 15afaf05

## 0.1.30
Updated OAuth2Specification.rootObject type in airbyte_protocol to allow string or int

## 0.1.29
Fix import logger error

## 0.1.28
Added `check_config_against_spec` parameter to `Connector` abstract class 
to allow skipping validating the input config against the spec for non-`check` calls

## 0.1.27
Improving unit test for logger

## 0.1.26
Use python standard logging instead of custom class

## 0.1.25
Modified `OAuth2Specification` model, added new fields: `rootObject` and `oauthFlowOutputParameters`

## 0.1.24
Added Transform class to use for mutating record value types so they adhere to jsonschema definition.

## 0.1.23
Added the ability to use caching for efficient synchronization of nested streams.

## 0.1.22
Allow passing custom headers to request in `OAuth2Authenticator.refresh_access_token()`: https://github.com/airbytehq/airbyte/pull/6219

## 0.1.21
Resolve nested schema references and move external references to single schema definitions.

## 0.1.20
- Allow using `requests.auth.AuthBase` as authenticators instead of custom CDK authenticators.
- Implement Oauth2Authenticator, MultipleTokenAuthenticator and TokenAuthenticator authenticators.
- Add support for both legacy and requests native authenticator to HttpStream class.

## 0.1.19
No longer prints full config files on validation error to prevent exposing secrets to log file: https://github.com/airbytehq/airbyte/pull/5879

## 0.1.18
Fix incremental stream not saved state when internal limit config set.

## 0.1.17
Fix mismatching between number of records actually read and number of records in logs by 1: https://github.com/airbytehq/airbyte/pull/5767

## 0.1.16
Update generated AirbyteProtocol models to contain [Oauth changes](https://github.com/airbytehq/airbyte/pull/5776).

## 0.1.15
Add \_limit and \_page_size as internal config parameters for SAT

## 0.1.14
If the input config file does not comply with spec schema, raise an exception instead of `system.exit`.

## 0.1.13
Fix defect with user defined backoff time retry attempts, number of retries logic fixed

## 0.1.12
Add raise_on_http_errors, max_retries, retry_factor properties to be able to ignore http status errors and modify retry time in HTTP stream

## 0.1.11
Add checking specified config againt spec for read, write, check and discover commands

## 0.1.10
Add `MultipleTokenAuthenticator` class to allow cycling through a list of API tokens when making HTTP requests

## 0.1.8
Allow to fetch primary key info from singer catalog

## 0.1.7
Allow to use non-JSON payloads in request body for http source

## 0.1.6
Add abstraction for creating destinations.

Fix logging of the initial state.

## 0.1.5
Allow specifying keyword arguments to be sent on a request made by an HTTP stream: https://github.com/airbytehq/airbyte/pull/4493

## 0.1.4
Allow to use Python 3.7.0: https://github.com/airbytehq/airbyte/pull/3566

## 0.1.2
Fix an issue that caused infinite pagination: https://github.com/airbytehq/airbyte/pull/3366

## 0.1.1
Initial Release<|MERGE_RESOLUTION|>--- conflicted
+++ resolved
@@ -1,9 +1,8 @@
 # Changelog
 
-<<<<<<< HEAD
-## 0.1.31
+## 0.1.33
 Added oauthFlowInputFields to OAuth2Specification for annotating expected user provided parameters for oAuth flow.
-=======
+
 ## 0.1.32
 - Added Sphinx docs `airbyte-cdk/python/reference_docs` module. 
 - Added module documents at `airbyte-cdk/python/sphinx-docs.md`.
@@ -11,7 +10,6 @@
 
 ## 0.1.31
 Transforming Python log levels to Airbyte protocol log levels
->>>>>>> 15afaf05
 
 ## 0.1.30
 Updated OAuth2Specification.rootObject type in airbyte_protocol to allow string or int
