#
# Copyright (c) 2022 Airbyte, Inc., all rights reserved.
#


import pathlib

from setuptools import find_packages, setup

# The directory containing this file
HERE = pathlib.Path(__file__).parent

# The text of the README file
README = (HERE / "README.md").read_text()

setup(
    name="airbyte-cdk",
    version="0.1.59",
    description="A framework for writing Airbyte Connectors.",
    long_description=README,
    long_description_content_type="text/markdown",
    author="Airbyte",
    author_email="contact@airbyte.io",
    license="MIT",
    url="https://github.com/airbytehq/airbyte",
    classifiers=[
        # This information is used when browsing on PyPi.
        # Dev Status
        "Development Status :: 3 - Alpha",
        # Project Audience
        "Intended Audience :: Developers",
        "Topic :: Scientific/Engineering",
        "Topic :: Software Development :: Libraries :: Python Modules",
        "License :: OSI Approved :: MIT License",
        # Python Version Support
        "Programming Language :: Python :: 3.9",
    ],
    keywords="airbyte connector-development-kit cdk",
    project_urls={
        "Documentation": "https://docs.airbyte.io/",
        "Source": "https://github.com/airbytehq/airbyte",
        "Tracker": "https://github.com/airbytehq/airbyte/issues",
    },
    packages=find_packages(exclude=("unit_tests",)),
    install_requires=[
        "backoff",
        "dpath~=2.0.1",
        "jsonschema~=3.2.0",
        "jsonref~=0.2",
        "pendulum",
        "pydantic~=1.6",
        "PyYAML~=5.4",
        "requests",
        "sentry-sdk~=1.5.1",
        "vcrpy",
        "Deprecated~=1.2",
        "Jinja2~=3.1.2",
<<<<<<< HEAD
        "pyjq~=2.5.2",
=======
>>>>>>> a3c3cf77
    ],
    python_requires=">=3.9",
    extras_require={
        "dev": [
            "MyPy~=0.812",
            "pytest",
            "pytest-cov",
            "pytest-mock",
            "requests-mock",
            "pytest-httpserver",
        ],
        "sphinx-docs": [
            "Sphinx~=4.2",
            "sphinx-rtd-theme~=1.0",
        ],
    },
)<|MERGE_RESOLUTION|>--- conflicted
+++ resolved
@@ -55,10 +55,6 @@
         "vcrpy",
         "Deprecated~=1.2",
         "Jinja2~=3.1.2",
-<<<<<<< HEAD
-        "pyjq~=2.5.2",
-=======
->>>>>>> a3c3cf77
     ],
     python_requires=">=3.9",
     extras_require={
