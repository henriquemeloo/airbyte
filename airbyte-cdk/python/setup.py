--- conflicted
+++ resolved
@@ -15,11 +15,7 @@
 
 setup(
     name="airbyte-cdk",
-<<<<<<< HEAD
-    version="0.1.31",
-=======
-    version="0.1.32",
->>>>>>> 15afaf05
+    version="0.1.33",
     description="A framework for writing Airbyte Connectors.",
     long_description=README,
     long_description_content_type="text/markdown",
