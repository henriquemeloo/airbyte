--- conflicted
+++ resolved
@@ -339,23 +339,6 @@
     parameters: Optional[Dict[str, Any]] = Field(None, alias="$parameters")
 
 
-<<<<<<< HEAD
-class DatetimeStreamSlicer(BaseModel):
-    type: Literal["DatetimeStreamSlicer"]
-    cursor_field: str
-    datetime_format: str
-    cursor_format: Optional[str] = None
-    cursor_granularity: str
-    end_datetime: Union[str, MinMaxDatetime]
-    start_datetime: Union[str, MinMaxDatetime]
-    step: str
-    end_time_option: Optional[RequestOption] = None
-    lookback_window: Optional[str] = None
-    start_time_option: Optional[RequestOption] = None
-    stream_state_field_end: Optional[str] = None
-    stream_state_field_start: Optional[str] = None
-    options: Optional[Dict[str, Any]] = Field(None, alias="$options")
-=======
 class DatetimeBasedCursor(BaseModel):
     type: Literal["DatetimeBasedCursor"]
     cursor_field: str = Field(
@@ -386,7 +369,6 @@
     partition_field_start: Optional[str] = Field(None, description="Partition end time field")
     start_time_option: Optional[RequestOption] = Field(None, description="Request option for start time")
     parameters: Optional[Dict[str, Any]] = Field(None, alias="$parameters")
->>>>>>> 391ba58b
 
 
 class DefaultErrorHandler(BaseModel):
