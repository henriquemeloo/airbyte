#
# Copyright (c) 2022 Airbyte, Inc., all rights reserved.
#

from typing import Any, List, Mapping, Optional

import requests
from airbyte_cdk.sources.declarative.requesters.paginators.interpolated_paginator import InterpolatedPaginator
from airbyte_cdk.sources.declarative.requesters.paginators.paginator import Paginator
from airbyte_cdk.sources.declarative.types import Config


class NextPageUrlPaginator(Paginator):
    """
    A paginator wrapper that delegates to an inner paginator and removes the base url from the next_page_token to only return the path to the next page
    """

    def __init__(
        self,
        url_base: str = None,
<<<<<<< HEAD
        interpolated_paginator: Optional[InterpolatedPaginator] = None,
=======
>>>>>>> ca7b92ff
        next_page_token_template: Optional[Mapping[str, str]] = None,
        config: Optional[Config] = None,
    ):
        """
<<<<<<< HEAD

=======
>>>>>>> ca7b92ff
        :param url_base: url base to remove from the token
        :param interpolated_paginator: optional paginator to delegate to
        :param next_page_token_template: optional mapping to delegate to if interpolated_paginator is None
        :param config: connection config
        """
<<<<<<< HEAD
        if next_page_token_template and interpolated_paginator:
            raise ValueError(
                f"Only one of next_page_token_template and interpolated_paginator is expected. Got {next_page_token_template} and {interpolated_paginator}"
            )
        self._url_base = url_base
        self._interpolated_paginator = (
            interpolated_paginator
            # Create paginator from next_page_token_template if no paginator passed as parameter
            or InterpolatedPaginator(next_page_token_template=next_page_token_template, config=config)
        )
=======

        self._url_base = url_base
        self._interpolated_paginator = InterpolatedPaginator(next_page_token_template=next_page_token_template, config=config)
>>>>>>> ca7b92ff

    def next_page_token(self, response: requests.Response, last_records: List[Mapping[str, Any]]) -> Optional[Mapping[str, Any]]:
        next_page_token = self._interpolated_paginator.next_page_token(response, last_records)
        if next_page_token:
            return {k: v.replace(self._url_base, "") for k, v in next_page_token.items() if v}
        else:
            return None<|MERGE_RESOLUTION|>--- conflicted
+++ resolved
@@ -18,39 +18,17 @@
     def __init__(
         self,
         url_base: str = None,
-<<<<<<< HEAD
-        interpolated_paginator: Optional[InterpolatedPaginator] = None,
-=======
->>>>>>> ca7b92ff
         next_page_token_template: Optional[Mapping[str, str]] = None,
         config: Optional[Config] = None,
     ):
         """
-<<<<<<< HEAD
-
-=======
->>>>>>> ca7b92ff
         :param url_base: url base to remove from the token
         :param interpolated_paginator: optional paginator to delegate to
         :param next_page_token_template: optional mapping to delegate to if interpolated_paginator is None
         :param config: connection config
         """
-<<<<<<< HEAD
-        if next_page_token_template and interpolated_paginator:
-            raise ValueError(
-                f"Only one of next_page_token_template and interpolated_paginator is expected. Got {next_page_token_template} and {interpolated_paginator}"
-            )
-        self._url_base = url_base
-        self._interpolated_paginator = (
-            interpolated_paginator
-            # Create paginator from next_page_token_template if no paginator passed as parameter
-            or InterpolatedPaginator(next_page_token_template=next_page_token_template, config=config)
-        )
-=======
-
         self._url_base = url_base
         self._interpolated_paginator = InterpolatedPaginator(next_page_token_template=next_page_token_template, config=config)
->>>>>>> ca7b92ff
 
     def next_page_token(self, response: requests.Response, last_records: List[Mapping[str, Any]]) -> Optional[Mapping[str, Any]]:
         next_page_token = self._interpolated_paginator.next_page_token(response, last_records)
