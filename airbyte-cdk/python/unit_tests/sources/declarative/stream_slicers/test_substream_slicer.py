--- conflicted
+++ resolved
@@ -63,11 +63,7 @@
             "test_single_parent_slices_no_records",
             [
                 ParentStreamConfig(
-<<<<<<< HEAD
-                    stream=MockStream([{}], [], "first_stream"), parent_key="id", stream_slice_field="first_stream_id", parameters={}
-=======
-                    stream=MockStream([{}], [], "first_stream"), parent_key="id", stream_slice_field="first_stream_id", options={}, config={},
->>>>>>> 0cbf1211
+                    stream=MockStream([{}], [], "first_stream"), parent_key="id", stream_slice_field="first_stream_id", parameters={}, config={},
                 )
             ],
             [],
@@ -79,12 +75,8 @@
                     stream=MockStream([{}], parent_records, "first_stream"),
                     parent_key="id",
                     stream_slice_field="first_stream_id",
-<<<<<<< HEAD
-                    parameters={},
-=======
-                    options={},
-                    config={},
->>>>>>> 0cbf1211
+                    parameters={},
+                    config={},
                 )
             ],
             [{"first_stream_id": 1, "parent_slice": {}}, {"first_stream_id": 2, "parent_slice": {}}],
@@ -96,12 +88,8 @@
                     stream=MockStream(parent_slices, all_parent_data, "first_stream"),
                     parent_key="id",
                     stream_slice_field="first_stream_id",
-<<<<<<< HEAD
-                    parameters={},
-=======
-                    options={},
-                    config={},
->>>>>>> 0cbf1211
+                    parameters={},
+                    config={},
                 )
             ],
             [
@@ -117,23 +105,15 @@
                     stream=MockStream(parent_slices, data_first_parent_slice + data_second_parent_slice, "first_stream"),
                     parent_key="id",
                     stream_slice_field="first_stream_id",
-<<<<<<< HEAD
-                    parameters={},
-=======
-                    options={},
-                    config={},
->>>>>>> 0cbf1211
+                    parameters={},
+                    config={},
                 ),
                 ParentStreamConfig(
                     stream=MockStream(second_parent_stream_slice, more_records, "second_stream"),
                     parent_key="id",
                     stream_slice_field="second_stream_id",
-<<<<<<< HEAD
-                    parameters={},
-=======
-                    options={},
-                    config={},
->>>>>>> 0cbf1211
+                    parameters={},
+                    config={},
                 ),
             ],
             [
@@ -151,7 +131,7 @@
                     stream=MockStream([{}], [{"id": 0}, {"id": 1}, {"_id": 2}, {"id": 3}], "first_stream"),
                     parent_key="id",
                     stream_slice_field="first_stream_id",
-                    options={},
+                    parameters={},
                     config={},
                 )
             ],
@@ -164,7 +144,7 @@
                     stream=MockStream([{}], [{"a": {"b": 0}}, {"a": {"b": 1}}, {"a": {"c": 2}}, {"a": {"b": 3}}], "first_stream"),
                     parent_key="a/b",
                     stream_slice_field="first_stream_id",
-                    options={},
+                    parameters={},
                     config={},
                 )
             ],
@@ -175,19 +155,11 @@
 def test_substream_slicer(test_name, parent_stream_configs, expected_slices):
     if expected_slices is None:
         try:
-<<<<<<< HEAD
-            SubstreamSlicer(parent_stream_configs=parent_stream_configs, parameters={})
+            SubstreamSlicer(parent_stream_configs=parent_stream_configs, parameters={}, config={})
             assert False
         except ValueError:
             return
-    slicer = SubstreamSlicer(parent_stream_configs=parent_stream_configs, parameters={})
-=======
-            SubstreamSlicer(parent_stream_configs=parent_stream_configs, options={}, config={})
-            assert False
-        except ValueError:
-            return
-    slicer = SubstreamSlicer(parent_stream_configs=parent_stream_configs, options={}, config={})
->>>>>>> 0cbf1211
+    slicer = SubstreamSlicer(parent_stream_configs=parent_stream_configs, parameters={}, config={})
     slices = [s for s in slicer.stream_slices(SyncMode.incremental, stream_state=None)]
     assert slices == expected_slices
 
@@ -211,31 +183,19 @@
             stream=MockStream(parent_slices, data_first_parent_slice + data_second_parent_slice, "first_stream"),
             parent_key="id",
             stream_slice_field="first_stream_id",
-<<<<<<< HEAD
             parameters={},
-=======
-            options={},
             config={},
->>>>>>> 0cbf1211
         ),
         ParentStreamConfig(
             stream=MockStream(second_parent_stream_slice, more_records, "second_stream"),
             parent_key="id",
             stream_slice_field="second_stream_id",
-<<<<<<< HEAD
             parameters={},
+            config={},
         ),
     ]
 
-    slicer = SubstreamSlicer(parent_stream_configs=parent_stream_name_to_config, parameters={})
-=======
-            options={},
-            config={},
-        ),
-    ]
-
-    slicer = SubstreamSlicer(parent_stream_configs=parent_stream_name_to_config, options={}, config={})
->>>>>>> 0cbf1211
+    slicer = SubstreamSlicer(parent_stream_configs=parent_stream_name_to_config, parameters={}, config={})
     slicer.update_cursor(stream_slice, None)
     updated_state = slicer.get_stream_state()
     assert expected_state == updated_state
@@ -315,34 +275,21 @@
                 stream=MockStream(parent_slices, data_first_parent_slice + data_second_parent_slice, "first_stream"),
                 parent_key="id",
                 stream_slice_field="first_stream_id",
-<<<<<<< HEAD
                 parameters={},
+                config={},
                 request_option=parent_stream_request_parameters[0],
-=======
-                options={},
-                config={},
-                request_option=parent_stream_request_options[0],
->>>>>>> 0cbf1211
             ),
             ParentStreamConfig(
                 stream=MockStream(second_parent_stream_slice, more_records, "second_stream"),
                 parent_key="id",
                 stream_slice_field="second_stream_id",
-<<<<<<< HEAD
                 parameters={},
+                config={},
                 request_option=parent_stream_request_parameters[1],
             ),
         ],
         parameters={},
-=======
-                options={},
-                config={},
-                request_option=parent_stream_request_options[1],
-            ),
-        ],
-        options={},
         config={},
->>>>>>> 0cbf1211
     )
     stream_slice = {"first_stream_id": "1234", "second_stream_id": "4567"}
 
