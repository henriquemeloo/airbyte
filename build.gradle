import com.bmuschko.gradle.docker.tasks.image.DockerBuildImage

buildscript {
    repositories {
        maven {
            url "https://plugins.gradle.org/m2/"
        }
    }
    dependencies {
        classpath 'com.bmuschko:gradle-docker-plugin:7.2.0'
    }
}

plugins {
    id 'base'
    id 'pmd'
    id 'com.diffplug.spotless' version '6.0.0'
    id 'com.github.hierynomus.license' version '0.16.1'
    id 'com.github.spotbugs' version '5.0.5'
    id 'version-catalog'
    id 'maven-publish'
}

repositories {
    mavenCentral()
}

Properties env = new Properties()
rootProject.file('.env').withInputStream { env.load(it) }

if (!env.containsKey('VERSION')) {
    throw new Exception('Version not specified in .env file...')
}

// `version` is used as the application build version for artifacts like jars
// `image_tag` is used as the docker tag applied to built images.
// These values are the same for building an specific Airbyte release or branch via the 'VERSION' environment variable.
// For local development builds, the 'VERSION' environment variable is unset, and built images are tagged with 'dev'.
ext {
    version = System.getenv("VERSION") ?: env.VERSION
    image_tag = System.getenv("VERSION") ?: 'dev'
}

def createLicenseWith = { File license, String startComment, String endComment, String lineComment, boolean isPython ->
    /*
    In java, we don't have a second linter/styling tool other than spotless so it doesn't really
    matter if we write a newline or not for startComment/endComment.

    However, in python, we are using black that double-checks and reformats the code.
    Thus, writing an extra empty newline (not removed by trimTrailingWhitespace() is actually a
    big deal and would be reformatted (removed) because of black's specs.
    */
    def tmp = File.createTempFile('tmp', '.tmp')
    tmp.withWriter {
        def w = it
        if (startComment.length() > 0 || !isPython) {
            w.writeLine(startComment)
        }
        license.eachLine {
            w << lineComment
            w.writeLine(it)
        }
        if (endComment.length() > 0 || !isPython) {
            w.writeLine(endComment)
        }
        w.writeLine("")
        if (isPython) {
            w.writeLine("")
        }
    }
    return tmp
}

def createPythonLicenseWith = { license ->
    return createLicenseWith(license, '', '', '', true)
}

def createJavaLicenseWith = { license ->
    return createLicenseWith(license, '/*', ' */', ' * ', false)
}

// We are the spotless exclusions rules using file tree. It seems the excludeTarget option is super finicky in a
// monorepo setup and it doesn't actually exclude directories reliably. This code makes the behavior predictable.
def createSpotlessTarget = { pattern ->
    def excludes = [
        '.gradle',
        'node_modules',
        '.eggs',
        '.mypy_cache',
        '.venv',
        '*.egg-info',
        'build',
        'dbt-project-template',
        'dbt-project-template-mssql',
        'dbt-project-template-mysql',
        'dbt-project-template-oracle',
        'dbt-project-template-clickhouse',
        'dbt-project-template-snowflake',
        'dbt_test_config',
        'normalization_test_output',
        'tools',
        'secrets',
        'charts', // Helm charts often have injected template strings that will fail general linting. Helm linting is done separately.
        'resources/seed/*_specs.yaml', // Do not remove - this is necessary to prevent diffs in our github workflows, as the file diff check runs between the Format step and the Build step, the latter of which generates the file.
    ]

    if (System.getenv().containsKey("SUB_BUILD")) {
        excludes.add("airbyte-integrations/connectors")
    }

    return fileTree(dir: rootDir, include: pattern, exclude: excludes.collect { "**/${it}" })
}

spotless {
    java {
        target createSpotlessTarget('**/*.java')

        importOrder()

        eclipse('4.21.0').configFile(rootProject.file('tools/gradle/codestyle/java-google-style.xml'))

        licenseHeaderFile createJavaLicenseWith(rootProject.file('LICENSE_SHORT'))
        removeUnusedImports()
        trimTrailingWhitespace()
    }
    groovyGradle {
        target createSpotlessTarget('**/*.gradle')
    }
    sql {
        target createSpotlessTarget('**/*.sql')

        dbeaver().configFile(rootProject.file('tools/gradle/codestyle/sql-dbeaver.properties'))
    }
    format 'styling', {
        target createSpotlessTarget(['**/*.yaml', '**/*.json'])

        prettier()
    }
}
check.dependsOn 'spotlessApply'

@SuppressWarnings('GroovyAssignabilityCheck')
def Task getDockerBuildTask(String artifactName, String projectDir, String buildVersion, String buildTag) {
    return task ("buildDockerImage-$artifactName"(type: DockerBuildImage) {
        def jdkVersion = System.getenv('JDK_VERSION') ?: '17.0.1'

        def arch = System.getProperty("os.arch").toLowerCase()
        def isArm64 = arch == "aarch64" || arch == "arm64"

        def buildPlatform = System.getenv('DOCKER_BUILD_PLATFORM') ?: isArm64 ? 'linux/arm64' : 'linux/amd64'
        def alpineImage = System.getenv('ALPINE_IMAGE') ?: isArm64 ? 'arm64v8/alpine:3.14' : 'amd64/alpine:3.14'
        def buildArch = System.getenv('DOCKER_BUILD_ARCH') ?: isArm64 ? 'arm64' : 'amd64'

        inputDir = file("$projectDir/build/docker")
        platform = buildPlatform
        images.add("airbyte/$artifactName:$buildTag")
        buildArgs.put('JDK_VERSION', jdkVersion)
        buildArgs.put('DOCKER_BUILD_ARCH', buildArch)
        buildArgs.put('ALPINE_IMAGE', alpineImage)
        buildArgs.put('VERSION', buildVersion)
    })
}

allprojects {
    apply plugin: 'com.bmuschko.docker-remote-api'

    task copyDocker(type: Sync) {
        from "${project.projectDir}/Dockerfile"
        into "build/docker/"
    }
}

allprojects {
    apply plugin: 'base'

    // by default gradle uses directory as the project name. That works very well in a single project environment but
    // projects clobber each other in an environments with subprojects when projects are in directories named identically.
    def sub = rootDir.relativePath(projectDir.parentFile).replace('/', '.')
    group = "io.${rootProject.name}${sub.isEmpty() ? '' : ".$sub"}"
    project.archivesBaseName = "${project.group}-${project.name}"

    version = rootProject.ext.version
}

// Java projects common configurations
subprojects {

    if (project.name == 'airbyte-webapp' || project.name == 'airbyte-webapp-e2e-tests') {
        return
    }

    apply plugin: 'java'
    apply plugin: 'jacoco'
    apply plugin: 'com.github.spotbugs'

    sourceCompatibility = JavaVersion.VERSION_17
    targetCompatibility = JavaVersion.VERSION_17

    repositories {
        mavenCentral()
        maven {
            // TODO(Issue-4915): Remove this when upstream is merged in.
            url 'https://airbyte.mycloudrepo.io/public/repositories/airbyte-public-jars/'
        }
        maven {
            url 'https://jitpack.io'
        }
    }

    pmd {
        consoleOutput = true

        rulesMinimumPriority = 5
        ruleSets = []
        ruleSetFiles = files(rootProject.file('tools/gradle/pmd/rules.xml'))
    }

    def integrationTagName = 'platform-integration'
    def slowIntegrationTagName = 'platform-slow-integration'
    // make tag accessible in submodules.
    ext {
        cloudStorageTestTagName = 'cloud-storage'
    }

    test {
        useJUnitPlatform {
            excludeTags(integrationTagName, slowIntegrationTagName, cloudStorageTestTagName)
        }
        testLogging() {
            events 'failed'
            exceptionFormat 'full'
            // showStandardStreams = true
        }
        finalizedBy jacocoTestReport
    }

    task newIntegrationTests(type: Test) {
        useJUnitPlatform {
            includeTags integrationTagName
        }
        testLogging() {
            events 'failed'
            exceptionFormat 'full'
        }
        finalizedBy jacocoTestReport
    }

    task slowIntegrationTests(type: Test) {
        useJUnitPlatform {
            includeTags slowIntegrationTagName
        }
        testLogging() {
            events 'failed'
            exceptionFormat 'full'
        }
        finalizedBy jacocoTestReport
    }

    task allTests(type: Test) {
        useJUnitPlatform()
        testLogging() {
            events 'failed'
            exceptionFormat 'full'
        }
        finalizedBy jacocoTestReport
    }

    spotbugs {
        reportLevel = 'high'
        excludeFilter = rootProject.file('spotbugs-exclude-filter-file.xml')
    }

    dependencies {
        if (project.name != 'airbyte-commons') {
            implementation project(':airbyte-commons')
        }

        implementation(platform("com.fasterxml.jackson:jackson-bom:2.13.0"))
        implementation(platform("org.glassfish.jersey:jersey-bom:2.31"))


        // version is handled by "com.fasterxml.jackson:jackson-bom:2.10.4", so we do not explicitly set it here.
        implementation libs.bundles.jackson

        implementation libs.guava

        implementation libs.commons.io

        implementation libs.bundles.apache

        implementation libs.slf4j.api


        // SLF4J as a facade over Log4j2 required dependencies
        implementation libs.bundles.log4j

        // Bridges from other logging implementations to SLF4J
        implementation libs.bundles.slf4j

        // Dependencies for logging to cloud storage, as well as the various clients used to do so.
        implementation libs.appender.log4j2
        implementation libs.aws.java.sdk.s3
        implementation libs.google.cloud.storage

        implementation libs.s3

        // Lombok dependencies
        compileOnly libs.lombok
        annotationProcessor libs.lombok

        testCompileOnly libs.lombok
        testAnnotationProcessor libs.lombok

        testRuntimeOnly libs.junit.jupiter.engine
        testImplementation libs.bundles.junit
        testImplementation libs.assertj.core

        testImplementation libs.junit.pioneer

        // adds owasp plugin
<<<<<<< HEAD
        spotbugsPlugins libs.findsecbugs.plugin
=======
        spotbugsPlugins 'com.h3xstream.findsecbugs:findsecbugs-plugin:1.11.0'
        implementation 'com.github.spotbugs:spotbugs-annotations:4.6.0'
>>>>>>> 4a13b605
    }

    tasks.withType(Tar) {
        duplicatesStrategy DuplicatesStrategy.INCLUDE
    }

    tasks.withType(Zip) {
        duplicatesStrategy DuplicatesStrategy.INCLUDE
    }

    javadoc.options.addStringOption('Xdoclint:none', '-quiet')
}

task('generate') {
    dependsOn subprojects.collect { it.getTasksByName('generateProtocolClassFiles', true) }
    dependsOn subprojects.collect { it.getTasksByName('generateJsonSchema2Pojo', true) }
}

task('format') {
    dependsOn generate
    dependsOn spotlessApply
    dependsOn subprojects.collect { it.getTasksByName('airbytePythonFormat', true) }
}

// add licenses for python projects.
subprojects {
    def pythonFormatTask = project.tasks.findByName('blackFormat')

    if (pythonFormatTask != null) {
        apply plugin: "com.github.hierynomus.license"
        task licenseFormatPython(type: com.hierynomus.gradle.license.tasks.LicenseFormat) {
            header = createPythonLicenseWith(rootProject.file('LICENSE_SHORT'))
            source = fileTree(dir: projectDir)
                    .include("**/*.py")
                    .exclude(".venv/**/*.py")
                    .exclude("**/airbyte_api_client/**/*.py")
                    .exclude("**/__init__.py")
            strictCheck = true
        }
        def licenseTask = project.tasks.findByName('licenseFormatPython')
        blackFormat.dependsOn licenseTask
        isortFormat.dependsOn licenseTask
        flakeCheck.dependsOn licenseTask

        def generateFilesTask = project.tasks.findByName('generateProtocolClassFiles')
        if (generateFilesTask != null) {
            licenseTask.dependsOn generateFilesTask
        }
    }
}

task('generate-docker') {
    dependsOn(':airbyte-bootloader:assemble')
    dependsOn(':airbyte-workers:assemble')
    dependsOn(':airbyte-webapp:assemble')
    dependsOn(':airbyte-server:assemble')
    dependsOn(':airbyte-scheduler:app:assemble')
    dependsOn(':airbyte-db:lib:assemble')
    dependsOn(':airbyte-config:init:assemble')
    dependsOn(':airbyte-temporal:assemble')
}

// produce reproducible archives
// (see https://docs.gradle.org/current/userguide/working_with_files.html#sec:reproducible_archives)
tasks.withType(AbstractArchiveTask) {
    preserveFileTimestamps = false
    reproducibleFileOrder = true
}

// definition for publishing
catalog {
    versionCatalog {
        from(files("deps.toml"))
    }
}

//// TODO: Davin will turn this back on.
//// Configure what subprojects to publish.
//String[] toPublish = [
//        ':airbyte-analytics',
//        ':airbyte-api',
//        ':airbyte-commons',
//        ':airbyte-commons-docker',
//        ':airbyte-config:init',
//        ':airbyte-config:models',
//        ':airbyte-config:persistence',
//        ':airbyte-db:lib',
//        ':airbyte-json-validation',
//        ':airbyte-notification',
//        ':airbyte-protocol:models',
//        ':airbyte-scheduler:client',
//        ':airbyte-scheduler:models',
//        ':airbyte-scheduler:persistence',
//        ':airbyte-server',
//        ':airbyte-workers'
//]
//configure(subprojects.findAll { toPublish.contains(it.getPath()) }) {
//    apply plugin: 'maven-publish'
//
publishing {
        publications {
            // This block is present so Gradle knows to publish a Maven jar.
            maven(MavenPublication) {
                groupId = 'io.airbyte'
                artifactId = 'oss-catalog'

                from components.versionCatalog
                // Gradle will by default use the subproject path as the group id and the subproject name as the artifact id.
                // e.g. the subproject :airbyte-scheduler:models is imported at io.airbyte.airbyte-config:persistence:<version-number>.
            }
        }

        repositories {
            maven {
                url 'https://airbyte.mycloudrepo.io/repositories/airbyte-public-jars'
                credentials {
                    name 'cloudrepo'
                    username System.getenv('CLOUDREPO_USER')
                    password System.getenv('CLOUDREPO_PASSWORD')
                }
            }

        mavenLocal()
    }
}<|MERGE_RESOLUTION|>--- conflicted
+++ resolved
@@ -318,12 +318,8 @@
         testImplementation libs.junit.pioneer
 
         // adds owasp plugin
-<<<<<<< HEAD
         spotbugsPlugins libs.findsecbugs.plugin
-=======
-        spotbugsPlugins 'com.h3xstream.findsecbugs:findsecbugs-plugin:1.11.0'
         implementation 'com.github.spotbugs:spotbugs-annotations:4.6.0'
->>>>>>> 4a13b605
     }
 
     tasks.withType(Tar) {
